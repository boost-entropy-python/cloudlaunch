--- conflicted
+++ resolved
@@ -4,6 +4,7 @@
 celery>=4.1
 django-celery-results>=1.0.1 # celery results backend which uses the django DB
 django-celery-beat>=1.0.1 # celery background task monitor which uses the django DB
+redis # As celery message broker during development
 
 # DRF
 djangorestframework==3.6.4
@@ -32,9 +33,4 @@
 
 # Misc
 bioblend # For the CloudMan launcher
-<<<<<<< HEAD
-jsonmerge>=1.2.0 # For merging userdata/config dictionaries
-=======
-sqlparse # for migrations
-redis
->>>>>>> 61ee978e
+jsonmerge>=1.2.0 # For merging userdata/config dictionaries